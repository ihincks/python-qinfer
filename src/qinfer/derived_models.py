--- conflicted
+++ resolved
@@ -5,7 +5,7 @@
 ##
 # © 2012 Chris Ferrie (csferrie@gmail.com) and
 #        Christopher E. Granade (cgranade@gmail.com)
-#
+#     
 # This file is a part of the Qinfer project.
 # Licensed under the AGPL version 3.
 ##
@@ -106,7 +106,7 @@
     def __init__(self, underlying_model):
         self._underlying_model = underlying_model
         super(DerivedModel, self).__init__()
-
+    
     @property
     def underlying_model(self):
         return self._underlying_model
@@ -127,7 +127,7 @@
     @property
     def expparams_dtype(self):
         return self.underlying_model.expparams_dtype
-
+        
     @property
     def modelparam_names(self):
         return self.underlying_model.modelparam_names
@@ -135,16 +135,16 @@
     @property
     def Q(self):
         return self.underlying_model.Q
-
+    
     def clear_cache(self):
         self.underlying_model.clear_cache()
 
     def n_outcomes(self, expparams):
         return self.underlying_model.n_outcomes(expparams)
-
+    
     def are_models_valid(self, modelparams):
         return self.underlying_model.are_models_valid(modelparams)
-
+    
     def update_timestep(self, modelparams, expparams):
         return self.underlying_model.update_timestep(modelparams, expparams)
 
@@ -160,18 +160,13 @@
     reconstructing likelihoods from sample data. The true likelihood given by an
     underlying model is perturbed by a normally distributed random variable
     :math:`\epsilon`, and then truncated to the interval :math:`[0, 1]`.
-
+    
     The variance of :math:`\epsilon` can be specified either as a constant,
     to simulate ALE (in which samples are collected until a given threshold is
     met), or as proportional to the variance of a possibly-hedged binomial
     estimator, to simulate MLE.
-<<<<<<< HEAD
-
-    :param Model underlying_model: The "true" model to be poisoned.
-=======
     
     :param FiniteOutcomeModel underlying_model: The "true" model to be poisoned.
->>>>>>> 0f5ab77a
     :param float tol: For ALE, specifies the given error tolerance to simulate.
     :param int n_samples: For MLE, specifies the number of samples collected.
     :param float hedge: For MLE, specifies the hedging used in estimating the
@@ -181,12 +176,12 @@
         tol=None, n_samples=None, hedge=None
     ):
         super(PoisonedModel, self).__init__(underlying_model)
-
+        
         if tol is None != n_samples is None:
             raise ValueError(
                 "Exactly one of tol and n_samples must be specified"
             )
-
+        
         if tol is not None:
             self._mode = PoisonModes.ALE
             self._tol = tol
@@ -194,33 +189,33 @@
             self._mode = PoisonModes.MLE
             self._n_samples = n_samples
             self._hedge = hedge if hedge is not None else 0.0
-
+            
     ## METHODS ##
-
+    
     def likelihood(self, outcomes, modelparams, expparams):
         # By calling the superclass implementation, we can consolidate
         # call counting there.
-
+        
         # Get the original, undisturbed likelihoods.
         super(PoisonedModel, self).likelihood(outcomes, modelparams, expparams)
         L = self.underlying_model.likelihood(
             outcomes, modelparams, expparams)
-
+            
         # Now get the random variates from a standard normal [N(0, 1)]
         # distribution; we'll rescale them soon.
         epsilon = np.random.normal(size=L.shape)
-
+        
         # If ALE, rescale by a constant tolerance.
         if self._mode == PoisonModes.ALE:
             epsilon *= self._tol
         # Otherwise, rescale by the estimated error in the binomial estimator.
         elif self._mode == PoisonModes.MLE:
             epsilon *= binom_est_error(p=L, N=self._n_samples, hedge=self._hedge)
-
+        
         # Now we truncate and return.
         np.clip(L + epsilon, 0, 1, out=L)
         return L
-
+        
     def simulate_experiment(self, modelparams, expparams, repeat=1):
         """
         Simulates experimental data according to the original (unpoisoned)
@@ -233,7 +228,6 @@
         super(PoisonedModel, self).simulate_experiment(modelparams, expparams, repeat)
         return self.underlying_model.simulate_experiment(modelparams, expparams, repeat)
 
-<<<<<<< HEAD
 class ReferencedPoissonModel(DerivedModel):
     """
     Model whose "true" underlying model is a coin flip, but where the coin is
@@ -409,35 +403,27 @@
         )
 
 
-class BinomialModel(DerivedModel):
-=======
 class BinomialModel(DerivedModel, FiniteOutcomeModel):
->>>>>>> 0f5ab77a
     """
     FiniteOutcomeModel representing finite numbers of iid samples from another model,
     using the binomial distribution to calculate the new likelihood function.
-<<<<<<< HEAD
-
-    :param qinfer.abstract_model.Model underlying_model: An instance of a two-
-=======
     
     :param qinfer.abstract_model.FiniteOutcomeModel underlying_model: An instance of a two-
->>>>>>> 0f5ab77a
         outcome model to be decorated by the binomial distribution.
-
+        
     Note that a new experimental parameter field ``n_meas`` is added by this
     model. This parameter field represents how many times a measurement should
     be made at a given set of experimental parameters. To ensure the correct
     operation of this model, it is important that the decorated model does not
     also admit a field with the name ``n_meas``.
     """
-
+    
     def __init__(self, underlying_model):
         super(BinomialModel, self).__init__(underlying_model)
-
+        
         if not (underlying_model.is_n_outcomes_constant and underlying_model.n_outcomes(None) == 2):
             raise ValueError("Decorated model must be a two-outcome model.")
-
+        
         if isinstance(underlying_model.expparams_dtype, str):
             # We default to calling the original experiment parameters "x".
             self._expparams_scalar = True
@@ -445,43 +431,43 @@
         else:
             self._expparams_scalar = False
             self._expparams_dtype = underlying_model.expparams_dtype + [('n_meas', 'uint')]
-
+    
     ## PROPERTIES ##
-
+        
     @property
     def decorated_model(self):
         # Provided for backcompat only.
         return self.underlying_model
-
+    
 
     @property
     def expparams_dtype(self):
         return self._expparams_dtype
-
+    
     @property
     def is_n_outcomes_constant(self):
         """
         Returns ``True`` if and only if the number of outcomes for each
         experiment is independent of the experiment being performed.
-
+        
         This property is assumed by inference engines to be constant for
         the lifetime of a FiniteOutcomeModel instance.
         """
         return False
-
+    
     ## METHODS ##
-
+    
     def n_outcomes(self, expparams):
         """
         Returns an array of dtype ``uint`` describing the number of outcomes
         for each experiment specified by ``expparams``.
-
+        
         :param numpy.ndarray expparams: Array of experimental parameters. This
             array must be of dtype agreeing with the ``expparams_dtype``
             property.
         """
         return expparams['n_meas'] + 1
-
+    
     def likelihood(self, outcomes, modelparams, expparams):
         # By calling the superclass implementation, we can consolidate
         # call counting there.
@@ -490,26 +476,26 @@
             np.array([1], dtype='uint'),
             modelparams,
             expparams['x'] if self._expparams_scalar else expparams)
-
+        
         # Now we concatenate over outcomes.
         L = np.concatenate([
             binomial_pdf(expparams['n_meas'][np.newaxis, :], outcomes[idx], pr1)
             for idx in range(outcomes.shape[0])
-            ])
+            ]) 
         assert not np.any(np.isnan(L))
         return L
-
+            
     def simulate_experiment(self, modelparams, expparams, repeat=1):
         # FIXME: uncommenting causes a slowdown, but we need to call
         #        to track sim counts.
         #super(BinomialModel, self).simulate_experiment(modelparams, expparams)
-
+        
         # Start by getting the pr(1) for the underlying model.
         pr1 = self.underlying_model.likelihood(
             np.array([1], dtype='uint'),
             modelparams,
             expparams['x'] if self._expparams_scalar else expparams)
-
+            
         dist = binom(
             expparams['n_meas'].astype('int'), # ← Really, NumPy?
             pr1[0, :, :]
@@ -524,26 +510,26 @@
             for idx in range(repeat)
         ], axis=0)
         return os[0,0,0] if os.size == 1 else os
-
+        
     def update_timestep(self, modelparams, expparams):
         return self.underlying_model.update_timestep(modelparams,
             expparams['x'] if self._expparams_scalar else expparams
         )
-
+        
 class DifferentiableBinomialModel(BinomialModel, DifferentiableModel):
     """
     Extends :class:`BinomialModel` to take advantage of differentiable
     two-outcome models.
     """
-
+    
     def __init__(self, underlying_model):
         if not isinstance(underlying_model, DifferentiableModel):
             raise TypeError("Decorated model must also be differentiable.")
         BinomialModel.__init__(self, underlying_model)
-
+    
     def score(self, outcomes, modelparams, expparams):
         raise NotImplementedError("Not yet implemented.")
-
+        
     def fisher_information(self, modelparams, expparams):
         # Since the FI simply adds, we can multiply the single-shot
         # FI provided by the underlying model by the number of measurements
@@ -580,35 +566,30 @@
     r"""
     FiniteOutcomeModel such that after each time step, a random perturbation is added to
     each model parameter vector according to a given distribution.
-<<<<<<< HEAD
-
-    :param Model underlying_model: Model representing the likelihood with no
-=======
     
     :param FiniteOutcomeModel underlying_model: FiniteOutcomeModel representing the likelihood with no
->>>>>>> 0f5ab77a
         random walk added.
     :param Distribution step_distribution: Distribution over step vectors.
     """
     def __init__(self, underlying_model, step_distribution):
         self._step_dist = step_distribution
-
+        
         super(RandomWalkModel, self).__init__(underlying_model)
-
+        
         if self.underlying_model.n_modelparams != self._step_dist.n_rvs:
             raise TypeError("Step distribution does not match model dimension.")
-
-
+        
+            
     ## METHODS ##
-
+    
     def likelihood(self, outcomes, modelparams, expparams):
         super(RandomWalkModel, self).likelihood(outcomes, modelparams, expparams)
         return self.underlying_model.likelihood(outcomes, modelparams, expparams)
-
+        
     def simulate_experiment(self, modelparams, expparams, repeat=1):
         super(RandomWalkModel, self).simulate_experiment(modelparams, expparams, repeat)
         return self.underlying_model.simulate_experiment(modelparams, expparams, repeat)
-
+        
     def update_timestep(self, modelparams, expparams):
         # Note that the timestep update is presumed to be independent of the
         # experiment.
@@ -616,31 +597,27 @@
         # Break apart the first two axes and transpose.
         steps = steps.reshape((modelparams.shape[0], expparams.shape[0], self.n_modelparams))
         steps = steps.transpose((0, 2, 1))
-
+        
         return modelparams[:, :, np.newaxis] + steps
 
 ## TESTING CODE ###############################################################
 
 if __name__ == "__main__":
-
+    
     import operator as op
-<<<<<<< HEAD
-    from .test_models import SimplePrecessionModel
-
-=======
     from .finite_test_models import SimplePrecessionModel
     
->>>>>>> 0f5ab77a
     m = BinomialModel(SimplePrecessionModel())
-
+    
     os = np.array([6, 7, 8, 9, 10])
     mps = np.array([[0.1], [0.35], [0.77]])
     eps = np.array([(0.5 * np.pi, 10), (0.51 * np.pi, 10)], dtype=m.expparams_dtype)
-
+    
     L = m.likelihood(
         os, mps, eps
     )
     print(L)
-
+    
     assert m.call_count == reduce(op.mul, [os.shape[0], mps.shape[0], eps.shape[0]]), "Call count inaccurate."
     assert L.shape == (os.shape[0], mps.shape[0], eps.shape[0]), "Shape mismatch."
+    
--- conflicted
+++ resolved
@@ -39,12 +39,8 @@
 from itertools import starmap
 
 import numpy as np
-<<<<<<< HEAD
-from qinfer.abstract_model import FiniteOutcomeModel, DifferentiableModel
-=======
 from qinfer.abstract_model import FiniteOutcomeModel, Model, DifferentiableModel
 from qinfer.domains import IntegerDomain
->>>>>>> a085064e
 
 from operator import mul
 
@@ -72,11 +68,7 @@
 
 ## CLASSES ####################################################################
 
-<<<<<<< HEAD
-class RandomizedBenchmarkingModel(FiniteOutcomeModel,DifferentiableModel):
-=======
 class RandomizedBenchmarkingModel(FiniteOutcomeModel, DifferentiableModel):
->>>>>>> a085064e
     r"""
     Implements the randomized benchmarking or interleaved randomized
     benchmarking protocol, such that the depolarizing strength :math:`p`
